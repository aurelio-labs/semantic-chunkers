from decision_layer.encoders import BaseEncoder
from decision_layer.schema import Decision
import numpy as np
from numpy.linalg import norm
class DecisionLayer:
    index = None
    categories = None

    def __init__(self, encoder: BaseEncoder, decisions: list[Decision] = []):
        self.encoder = encoder
        self.embeddings_classified = False
        # if decisions list has been passed, we initialize index now
        if decisions:
            # initialize index now
            for decision in decisions:
                self._add_decision(decision=decision)


    def __call__(self, text: str, _tan: bool=True, _threshold: float=0.5):
        results = self._query(text)
        decision = self._semantic_classify(results, _tan=_tan, _threshold=_threshold)
        # return decision
        return decision

    def add(self, decision: Decision):
        self._add_decision(devision=decision)

    def _add_decision(self, decision: Decision):
        # create embeddings
        embeds = self.encoder(decision.utterances)

        # create decision array
        if self.categories is None:
            self.categories = np.array([decision.name]*len(embeds))
        else:
            str_arr = np.array([decision.name]*len(embeds))
            self.categories = np.concatenate([self.categories, str_arr])
        # create utterance array (the index)
        if self.index is None:
            self.index = np.array(embeds)
        else:
            embed_arr = np.array(embeds)
            self.index = np.concatenate([self.index, embed_arr])

    def _cosine_similarity(self, v1, v2):
        """Compute the dot product between two embeddings using numpy functions."""
        np_v1 = np.array(v1)
        np_v2 = np.array(v2)
        return np.dot(np_v1, np_v2) / (np.linalg.norm(np_v1) * np.linalg.norm(np_v2))

    def _query(self, text: str, top_k: int=5):
        """Given some text, encodes and searches the index vector space to
        retrieve the top_k most similar records.
        """
        # create query vector
        xq = np.array(self.encoder([text]))
<<<<<<< HEAD
        xq = np.squeeze(xq) # Reduce to 1d array.

        sim = np.dot(self.index, xq.T) / (norm(self.index, axis=1)*norm(xq.T))

=======
        # calculate cosine similaritiess
        sim = np.dot(self.index, xq.T) / (norm(self.index, axis=1)*norm(xq.T))
        # DEBUGGING: Start.
        print('#'*50)
        print('sim 1')
        print(sim)
        print('#'*50)
        # DEBUGGING: End.
        sim = np.array([self._cosine_similarity(embedding, xq.T) for embedding in self.index])
        # DEBUGGING: Start.
        print('#'*50)
        print('sim 2')
        print(sim)
        print('#'*50)
        # DEBUGGING: End.
>>>>>>> aada86bb
        # get indices of top_k records
        top_k = min(top_k, sim.shape[0])
        idx = np.argpartition(sim, -top_k)[-top_k:]
        scores = sim[idx]
        # get the utterance categories (decision names)
        decisions = self.categories[idx]
        return [
            {"decision": d, "score": s.item()} for d, s in zip(decisions, scores)
        ]

    def _semantic_classify(self, query_results: dict, _tan: bool=True, _threshold: float=0.5):
        """Given some text, categorizes."""
        
        # apply the scoring system to the results and group by category
        scores_by_class = {}
        for result in query_results:
            score = np.tan(result['score'] * (np.pi / 2)) if _tan else result['score']
            if result['decision'] in scores_by_class:
                scores_by_class[result['decision']] += score
            else:
                scores_by_class[result['decision']] = score
        
        # sort the categories by score in descending order
        sorted_categories = sorted(scores_by_class.items(), key=lambda x: x[1], reverse=True)

        # Determine if the score is sufficiently high.
        if sorted_categories and sorted_categories[0][1] > _threshold: # TODO: This seems arbitrary.
            predicted_class = sorted_categories[0][0]
        else:
            predicted_class = None
        
        # return the category with the highest total score
        return predicted_class, scores_by_class
    
<|MERGE_RESOLUTION|>--- conflicted
+++ resolved
@@ -54,28 +54,8 @@
         """
         # create query vector
         xq = np.array(self.encoder([text]))
-<<<<<<< HEAD
         xq = np.squeeze(xq) # Reduce to 1d array.
-
         sim = np.dot(self.index, xq.T) / (norm(self.index, axis=1)*norm(xq.T))
-
-=======
-        # calculate cosine similaritiess
-        sim = np.dot(self.index, xq.T) / (norm(self.index, axis=1)*norm(xq.T))
-        # DEBUGGING: Start.
-        print('#'*50)
-        print('sim 1')
-        print(sim)
-        print('#'*50)
-        # DEBUGGING: End.
-        sim = np.array([self._cosine_similarity(embedding, xq.T) for embedding in self.index])
-        # DEBUGGING: Start.
-        print('#'*50)
-        print('sim 2')
-        print(sim)
-        print('#'*50)
-        # DEBUGGING: End.
->>>>>>> aada86bb
         # get indices of top_k records
         top_k = min(top_k, sim.shape[0])
         idx = np.argpartition(sim, -top_k)[-top_k:]
