from enum import Enum
from typing import Any, List, Optional

from pydantic.v1 import BaseModel
from pydantic.v1.dataclasses import dataclass

from semantic_router.encoders import (
    BaseEncoder,
    CohereEncoder,
    FastEmbedEncoder,
    MistralEncoder,
    OpenAIEncoder,
)


class EncoderType(Enum):
    HUGGINGFACE = "huggingface"
    FASTEMBED = "fastembed"
    OPENAI = "openai"
    COHERE = "cohere"
    MISTRAL = "mistral"


class RouteChoice(BaseModel):
    name: Optional[str] = None
    function_call: Optional[dict] = None
    similarity_score: Optional[float] = None
    trigger: Optional[bool] = None


@dataclass
class Encoder:
    type: EncoderType
    name: Optional[str]
    model: BaseEncoder

    def __init__(self, type: str, name: Optional[str]):
        self.type = EncoderType(type)
        self.name = name
        if self.type == EncoderType.HUGGINGFACE:
            raise NotImplementedError
        elif self.type == EncoderType.FASTEMBED:
            self.model = FastEmbedEncoder(name=name)
        elif self.type == EncoderType.OPENAI:
            self.model = OpenAIEncoder(name=name)
        elif self.type == EncoderType.COHERE:
            self.model = CohereEncoder(name=name)
        elif self.type == EncoderType.MISTRAL:
            self.model = MistralEncoder(name=name)
        else:
            raise ValueError

    def __call__(self, texts: List[str]) -> List[List[float]]:
        return self.model(texts)


class Message(BaseModel):
    role: str
    content: str

    def to_openai(self):
        if self.role.lower() not in ["user", "assistant", "system"]:
            raise ValueError("Role must be either 'user', 'assistant' or 'system'")
        return {"role": self.role, "content": self.content}

    def to_cohere(self):
        return {"role": self.role, "message": self.content}

    def to_llamacpp(self):
        return {"role": self.role, "content": self.content}

    def to_mistral(self):
        return {"role": self.role, "content": self.content}

    def __str__(self):
        return f"{self.role}: {self.content}"


class DocumentSplit(BaseModel):
<<<<<<< HEAD
    docs: list[str]
=======
    docs: List[Any]
>>>>>>> 550e1590
    is_triggered: bool = False
    triggered_score: float | None = None
    token_count: int | None = None
    metadata: dict | None = None

    @property
    def content(self) -> str:
        return " ".join(self.docs)<|MERGE_RESOLUTION|>--- conflicted
+++ resolved
@@ -77,15 +77,11 @@
 
 
 class DocumentSplit(BaseModel):
-<<<<<<< HEAD
-    docs: list[str]
-=======
-    docs: List[Any]
->>>>>>> 550e1590
+    docs: List[str]
     is_triggered: bool = False
-    triggered_score: float | None = None
-    token_count: int | None = None
-    metadata: dict | None = None
+    triggered_score: Optional[float] = None
+    token_count: Optional[int] = None
+    metadata: Optional[dict] = None
 
     @property
     def content(self) -> str:
